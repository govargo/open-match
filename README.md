# Open Match

Open Match is an open source game matchmaking framework designed to allow game creators to build matchmakers of any size easily and with as much possibility for sharing and code re-use as possible. It’s designed to be flexible (run it anywhere Kubernetes runs), extensible (match logic can be customized to work for any game), and scalable.

Matchmaking is a complicated process, and when large player populations are involved, many popular matchmaking approaches touch on significant areas of computer science including graph theory and massively concurrent processing. Open Match is an effort to provide a foundation upon which these difficult problems can be addressed by the wider game development community. As Josh Menke &mdash; famous for working on matchmaking for many popular triple-A franchises &mdash; put it:

["Matchmaking, a lot of it actually really is just really good engineering. There's a lot of really hard networking and plumbing problems that need to be solved, depending on the size of your audience."](https://youtu.be/-pglxege-gU?t=830)

This project attempts to solve the networking and plumbing problems, so game developers can focus on the logic to match players into great games.

## Disclaimer
This software is currently alpha, and subject to change.  Although Open Match has already been used to run [production workloads within Google](https://cloud.google.com/blog/topics/inside-google-cloud/no-tricks-just-treats-globally-scaling-the-halloween-multiplayer-doodle-with-open-match-on-google-cloud), but it's still early days on the way to our final goal. There's plenty left to write and we welcome contributions. **We strongly encourage you to engage with the community through the [Slack or Mailing lists](#get-involved) if you're considering using Open Match in production before the 1.0 release, as the documentation is likely to lag behind the latest version a bit while we focus on getting out of alpha/beta as soon as possible.**

## Version
[The current stable version in master is 0.2.0 (alpha)](https://github.com/GoogleCloudPlatform/open-match/releases/tag/020).  

# Core Concepts

[Watch the introduction of Open Match at Unite Berlin 2018 on YouTube](https://youtu.be/qasAmy_ko2o)

Open Match is designed to support massively concurrent matchmaking, and to be scalable to player populations of hundreds of millions or more. It attempts to apply stateless web tech microservices patterns to game matchmaking. If you're not sure what that means, that's okay &mdash; it is fully open source and designed to be customizable to fit into your online game architecture &mdash; so have a look a the code and modify it as you see fit.

## Glossary

* **MMF** &mdash; Matchmaking function. This is the customizable matchmaking logic.
* **Component** &mdash; One of the discrete processes in an Open Match deployment. Open Match is composed of multiple scalable microservices called 'components'.
* **Roster** &mdash; A list of all the players in a match.
* **Profile** &mdash; The json blob containing all the parameters used to select which players go into a roster.
* **Match Object** &mdash; A protobuffer message format that contains the Profile and the results of the matchmaking function. Sent to the backend API from your game backend with an empty roster  and then returned from your MMF with the matchmaking results filled in.
* **MMFOrc** &mdash; Matchmaker function orchestrator. This Open Match core component is in charge of kicking off custom matchmaking functions (MMFs) and evaluator processes.
* **State Storage** &mdash; The storage software used by Open Match to hold all the matchmaking state. Open Match ships with [Redis](https://redis.io/) as the default state storage.
* **Assignment** &mdash; Refers to assigning a player or group of players to a dedicated game server instance. Open Match offers a path to send dedicated game server connection details from your backend to your game clients after a match has been made.
* **DGS** &mdash; Dedicated game server

## Requirements
* [Kubernetes](https://kubernetes.io/) cluster &mdash; tested with version 1.9.
* [Redis 4+](https://redis.io/) &mdash; tested with 4.0.11.
* Open Match is compiled against the latest release of [Golang](https://golang.org/) &mdash; tested with 1.10.3.

## Components

Open Match is a set of processes designed to run on Kubernetes. It contains these **core** components:

1. Frontend API
1. Backend API
1. Matchmaker Function Orchestrator (MMFOrc)
1. Matchmaking Logic (MMLogic) API 

It also explicitly depends on these two **customizable** components.

1. Matchmaking "Function" (MMF)
1. Evaluator (may be deprecated in future versions)

While **core** components are fully open source and *can* be modified, they are designed to support the majority of matchmaking scenarios *without need to change the source code*. The Open Match repository ships with simple **customizable** example MMF and Evaluator processes, but it is expected that most users will want full control over the logic in these, so they have been designed to be as easy to modify or replace as possible.

### Frontend API

The Frontend API accepts the player data and puts it in state storage so your Matchmaking Function (MMF) can access it.

The Frontend API is a server application that implements the [gRPC](https://grpc.io/) service defined in `api/protobuf-spec/frontend.proto`. At the most basic level, it expects clients to connect and send:
* A **unique ID** for the group of players (the group can contain any number of players, including only one).
* A **json blob** containing all player-related data you want to use in your matchmaking function.

The client is expected to maintain a connection, waiting for an update from the API that contains the details required to connect to a dedicated game server instance (an 'assignment'). There are also basic functions for removing an ID from the matchmaking pool or an existing match.

### Backend API

The Backend API puts match profiles in state storage which the Matchmaking Function (MMF) can access and use to decide which players should be put into a match together, then return those matches to dedicated game server instances.

The Backend API is a server application that implements the [gRPC](https://grpc.io/) service defined in `api/protobuf-spec/backend.proto`. At the most basic level, it expects to be connected to your online infrastructure (probably to your server scaling manager or scheduler, or even directly to a dedicated game server), and to receive:
* A **unique ID** for a matchmaking profile.
* A **json blob** containing all the match-related data you want to use in your matchmaking function, in an 'empty' match object.

Your game backend is expected to maintain a connection, waiting for 'filled' match objects containing a roster of players. The Backend API also provides a return path for your game backend to return dedicated game server connection details (an 'assignment') to the game client, and to delete these 'assignments'.


### Matchmaking Function Orchestrator (MMFOrc)

The MMFOrc kicks off your custom matchmaking function (MMF) for every profile submitted to the Backend API. It also runs the Evaluator to resolve conflicts in case more than one of your profiles matched the same players.

The MMFOrc exists to orchestrate/schedule your **custom components**, running them as often as required to meet the demands of your game. MMFOrc runs in an endless loop, submitting MMFs and Evaluator jobs to Kubernetes.

### Matchmaking Logic (MMLogic) API

The MMLogic API provides a series of gRPC functions that act as a Matchmaking Function SDK.  Much of the basic, boilerplate code for an MMF is the same regardless of what players you want to match together.  The MMLogic API offers a gRPC interface for many common MMF tasks, such as:

1. Reading a profile from state storage.
1. Running filters on players in state strorage.
1. Removing chosen players from consideration by other MMFs (by adding them to an ignore list).
1. Writing the matchmaking results to state storage.
1. (Optional, NYI) Exporting MMF stats for metrics collection.

More details about the available gRPC calls can be found in the [API Specification](api/protobuf-spec/messages.proto).

**Note**: using the MMLogic API is **optional**.  It tries to simplify the development of MMFs, but if you want to take care of these tasks on your own, you can make few or no calls to the MMLogic API as long as your MMF still completes all the required tasks.  Read the [Matchmaking Functions section](#matchmaking-functions-mmfs) for more details of what work an MMF must do.

### Evaluator

The Evaluator resolves conflicts when multiple matches want to include the same player(s).

The Evaluator is a component run by the Matchmaker Function Orchestrator (MMFOrc) after the matchmaker functions have been run, and some proposed results are available.  The Evaluator looks at all the proposed matches, and if multiple proposals contain the same player(s), it breaks the tie. In many simple matchmaking setups with only a few game modes and matchmaking functions that always look at different parts of the matchmaking pool, the Evaluator may functionally be a no-op or first-in-first-out algorithm. In complex matchmaking setups where, for example, a player can queue for multiple types of matches, the Evaluator provides the critical customizability to evaluate all available proposals and approve those that will passed to your game servers.

Large-scale concurrent matchmaking functions is a complex topic, and users who wish to do this are encouraged to engage with the [Open Match community](https://github.com/GoogleCloudPlatform/open-match#get-involved) about patterns and best practices.

### Matchmaking Functions (MMFs)

Matchmaking Functions (MMFs) are run by the Matchmaker Function Orchestrator (MMFOrc) &mdash; once per profile it sees in state storage. The MMF is run as a Job in Kubernetes, and has full access to read and write from state storage. At a high level, the encouraged pattern is to write a MMF in whatever language you are comfortable in that can do the following things:

- [x] Be packaged in a (Linux) Docker container.
- [x] Read/write from the Open Match state storage &mdash; Open Match ships with Redis as the default state storage.
- [x] Read a profile you wrote to state storage using the Backend API.
- [x] Select from the player data you wrote to state storage using the Frontend API.
- [ ] Run your custom logic to try to find a match.
- [x] Write the match object it creates to state storage at a specified key.
- [x] Remove the players it selected from consideration by other MMFs.
- [x] Notify the MMFOrc of completion.
- [x] (Optional, but recommended) Export stats for metrics collection.

**Open Match offers [matchmaking logic API](#matchmaking-logic-mmlogic-api) calls for handling the checked items, as long as you are able to format your input and output in the data schema Open Match expects (defined in the [protobuf messages](api/protobuf-spec/messages.proto)).**  You can to do this work yourself if you don't want to or can't use the data schema Open Match is looking for.  However, the data formats expected by Open Match are pretty generalized and will work with most common matchmaking scenarios and game types.  If you have questions about how to fit your data into the formats specified, feel free to ask us in the [Slack or mailing group](#get-involved).

Example MMFs are provided in these languages:
- [C#](examples/functions/csharp/simple) (doesn't use the MMLogic API)
- [Python3](examples/functions/python3/mmlogic-simple) (MMLogic API enabled)
- [PHP](examples/functions/php/mmlogic-simple)  (MMLogic API enabled)
- [golang](examples/functions/golang/manual-simple)  (doesn't use the MMLogic API)

## Open Source Software integrations

### Structured logging

Logging for Open Match uses the [Golang logrus module](https://github.com/sirupsen/logrus) to provide structured logs. Logs are output to `stdout` in each component, as expected by Docker and Kubernetes. Level and format are configurable via config/matchmaker_config.json. If you have a specific log aggregator as your final destination, we recommend you have a look at the logrus documentation as there is probably a log formatter that plays nicely with your stack. If you 

### Instrumentation for metrics

Open Match uses [OpenCensus](https://opencensus.io/) for metrics instrumentation. The [gRPC](https://grpc.io/) integrations are built-in, and Golang redigo module integrations are incoming, but [haven't been merged into the official repo](https://github.com/opencensus-integrations/redigo/pull/1). All of the core components expose HTTP `/metrics` endpoints on the port defined in `config/matchmaker_config.json` (default: 9555) for Prometheus to scrape. If you would like to export to a different metrics aggregation platform, we suggest you have a look at the OpenCensus documentation &mdash; there may be one written for you already, and switching to it may be as simple as changing a few lines of code.

**Note:** A standard for instrumentation of MMFs is planned.

### Redis setup

By default, Open Match expects you to run Redis *somewhere*. Connection information can be put in the config file (`matchmaker_config.json`) for any Redis instance reachable from the [Kubernetes namespace](https://kubernetes.io/docs/concepts/overview/working-with-objects/namespaces/). By default, Open Match sensibly runs in the Kubernetes `default` namespace. In most instances, we expect users will run a copy of Redis in a pod in Kubernetes, with a service pointing to it.

* HA configurations for Redis aren't implemented by the provided Kubernetes resource definition files, but Open Match expects the Redis service to be named `redis-sentinel`, which provides an easier path to multi-instance deployments.

## Additional examples

**Note:** These examples will be expanded on in future releases.

The following examples of how to call the APIs are provided in the repository. Both have a `Dockerfile` and `cloudbuild.yaml` files in their respective directories:

* `examples/frontendclient/main.go` acts as a client to the the Frontend API, putting a player into the queue with simulated latencies from major metropolitan cities and a couple of other matchmaking attributes. It then waits for you to manually put a value in Redis to simulate a server connection string being written using the backend API 'CreateAssignments' call, and displays that value on stdout for you to verify.
* `examples/backendclient/main.go` calls the Backend API and passes in the profile found in `backendstub/profiles/testprofile.json` to the `ListMatches` API endpoint, then continually prints the results until you exit, or there are insufficient players to make a match based on the profile..

## Usage

Documentation and usage guides on how to set up and customize Open Match.

### Precompiled container images

Once we reach a 1.0 release, we plan to produce publicly available (Linux) Docker container images of major releases in a public image registry. Until then, refer to the 'Compiling from source' section below.

### Compiling from source

All components of Open Match produce (Linux) Docker container images as artifacts, and there are included `Dockerfile`s for each. [Google Cloud Platform Cloud Build](https://cloud.google.com/cloud-build/docs/) users will also find `cloudbuild_COMPONENT.yaml` files for each component in the repository root.

All the core components for Open Match are written in Golang and use the [Dockerfile multistage builder pattern](https://docs.docker.com/develop/develop-images/multistage-build/). This pattern uses intermediate Docker containers as a Golang build environment while producing lightweight, minimized container images as final build artifacts. When the project is ready for production, we will modify the `Dockerfile`s to uncomment the last build stage. Although this pattern is great for production container images, it removes most of the utilities required to troubleshoot issues during development.

<<<<<<< HEAD
### Example compiling components
```
docker build -t openmatch-backendapi -f Dockerfile.backendapi .
docker build -t openmatch-frontendapi -f Dockerfile.frontendapi .
docker build -t openmatch-mmforc -f Dockerfile.mmforc .
docker build -t openmatch-evaluator -f Dockerfile.evaluator .
docker build -t openmatch-mmf -f Dockerfile.mmf .
```

## Configuration
=======
### Configuration
>>>>>>> bb5ad8a5

Currently, each component reads a local config file `matchmaker_config.json`, and all components assume they have the same configuration. To this end, there is a single centralized config file located in the `<REPO_ROOT>/config/` which is symlinked to each component's subdirectory for convenience when building locally. When `docker build`ing the component container images, the Dockerfile copies the centralized config file into the component directory.

We plan to replace this with a Kubernetes-managed config with dynamic reloading when development time allows. Pull requests are welcome!

### Guides
* [Production guide](./docs/production.md) Lots of best practices to be written here before 1.0 release. **WIP**
* [Development guide](./docs/development.md)

### Reference
* [FAQ](./docs/faq.md)

## Get involved

* [Slack channel](https://open-match.slack.com/)
    * [Signup link](https://join.slack.com/t/open-match/shared_invite/enQtNDM1NjcxNTY4MTgzLWQzMzE1MGY5YmYyYWY3ZjE2MjNjZTdmYmQ1ZTQzMmNiNGViYmQyN2M4ZmVkMDY2YzZlOTUwMTYwMzI1Y2I2MjU)
* [Mailing list](https://groups.google.com/forum/#!forum/open-match-discuss)
* [Managed Service Survey](https://goo.gl/forms/cbrFTNCmy9rItSv72)

## Code of Conduct

Participation in this project comes under the [Contributor Covenant Code of Conduct](code-of-conduct.md)

## Development and Contribution

Please read the [contributing](CONTRIBUTING.md) guide for directions on submitting Pull Requests to Open Match.

See the [Development guide](docs/development.md) for documentation for development and building Open Match from source.

The [Release Process](docs/governance/release_process.md) documentation displays the project's upcoming release calendar and release process. (NYI)

Open Match is in active development - we would love your help in shaping its future!

## This all sounds great, but can you explain Docker and/or Kubernetes to me?

### Docker
- [Docker's official "Getting Started" guide](https://docs.docker.com/get-started/)
- [Katacoda's free, interactive Docker course](https://www.katacoda.com/courses/docker)

### Kubernetes
- [You should totally read this comic, and interactive tutorial](https://cloud.google.com/kubernetes-engine/kubernetes-comic/)
- [Katacoda's free, interactive Kubernetes course](https://www.katacoda.com/courses/kubernetes)

## Licence

Apache 2.0


# Planned improvements

## Documentation 
- [ ] “Writing your first matchmaker” getting started guide will be included in an upcoming version.
- [ ] Documentation for using the example customizable components and the `backendstub` and `frontendstub` applications to do an end-to-end (e2e) test will be written. This all works now, but needs to be written up.
- [ ] Documentation on release process and release calendar.

## State storage
- [ ] All state storage operations should be isolated from core components into the `statestorage/` modules.  This is necessary precursor work to enabling Open Match state storage to use software other than Redis.
- [ ] [The Redis deployment should have an example HA configuration](https://github.com/GoogleCloudPlatform/open-match/issues/41)
- [ ] Redis watch should be unified to watch a hash and stream updates.  The code for this is written and validated but not committed yet. We don't want to support two redis watcher code paths, so the backend watch of the match object should be switched to unify the way the frontend and backend watch keys.  The backend part of this is in but the frontend part is in another branch and will be committed later. 
- [ ] Player/Group records generated when a client enters the matchmaking pool need to be removed after a certain amount of time with no activity. When using Redis, this will be implemented as a expiration on the player record.

## Instrumentation / Metrics / Analytics
- [ ] Instrumentation of MMFs is in the planning stages.  Since MMFs are by design meant to be completely customizable (to the point of allowing any process that can be packaged in a Docker container), metrics/stats will need to have an expected format and formalized outgoing pathway.  Currently the thought is that it might be that the metrics should be written to a particular key in statestorage in a format compatible with opencensus, and will be collected, aggreggated, and exported to Prometheus using another process.
- [ ] [OpenCensus tracing](https://opencensus.io/core-concepts/tracing/) will be implemented in an upcoming version.
- [ ] Read logrus logging configuration from matchmaker_config.json.

## Security
- [ ] The Kubernetes service account used by the MMFOrc should be updated to have min required permissions.

## Kubernetes
- [ ] Autoscaling isn't turned on for the Frontend or Backend API Kubernetes deployments by default.
- [ ] A [Helm](https://helm.sh/) chart to stand up Open Match will be provided in an upcoming version. For now just use the [installation YAMLs](./install/yaml).

## CI / CD / Build
- [ ] We plan to host 'official' docker images for all release versions of the core components in publicly available docker registries soon.
- [ ] CI/CD for this repo and the associated status tags are planned.
- [ ] Golang unit tests will be shipped in an upcoming version.
- [ ] A full load-testing and e2e testing suite will be included in an upcoming version.

## Will not Implement 
- [X] Defining multiple images inside a profile for the purposes of experimentation adds another layer of complexity into profiles that can instead be handled outside of open match with custom match functions in collaboration with a director (thing that calls backend to schedule matchmaking) 

### Special Thanks
- Thanks to https://jbt.github.io/markdown-editor/ for help in marking this document down.<|MERGE_RESOLUTION|>--- conflicted
+++ resolved
@@ -165,7 +165,6 @@
 
 All the core components for Open Match are written in Golang and use the [Dockerfile multistage builder pattern](https://docs.docker.com/develop/develop-images/multistage-build/). This pattern uses intermediate Docker containers as a Golang build environment while producing lightweight, minimized container images as final build artifacts. When the project is ready for production, we will modify the `Dockerfile`s to uncomment the last build stage. Although this pattern is great for production container images, it removes most of the utilities required to troubleshoot issues during development.
 
-<<<<<<< HEAD
 ### Example compiling components
 ```
 docker build -t openmatch-backendapi -f Dockerfile.backendapi .
@@ -176,10 +175,6 @@
 ```
 
 ## Configuration
-=======
-### Configuration
->>>>>>> bb5ad8a5
-
 Currently, each component reads a local config file `matchmaker_config.json`, and all components assume they have the same configuration. To this end, there is a single centralized config file located in the `<REPO_ROOT>/config/` which is symlinked to each component's subdirectory for convenience when building locally. When `docker build`ing the component container images, the Dockerfile copies the centralized config file into the component directory.
 
 We plan to replace this with a Kubernetes-managed config with dynamic reloading when development time allows. Pull requests are welcome!
